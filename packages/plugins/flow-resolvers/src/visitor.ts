--- conflicted
+++ resolved
@@ -51,11 +51,7 @@
     return this._parsedConfig.scalars;
   }
 
-<<<<<<< HEAD
-  convertName(name: any, addPrefix = true): string {
-=======
   public convertName(name: any, addPrefix = true): string {
->>>>>>> 036b519c
     return (addPrefix ? this._parsedConfig.typesPrefix : '') + this._parsedConfig.convert(name);
   }
 
