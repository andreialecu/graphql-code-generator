// tslint:disable
export type Maybe<T> = T | null;







// ====================================================
// Types
// ====================================================



export interface Query {
<<<<<<< HEAD
  
  allUsers: (User | null)[];
  
  userById?: User | null;
=======
  allUsers: (Maybe<User>)[];

  userById?: Maybe<User>;
>>>>>>> 5302710a
}


export interface User {
  
  id: number;
  
  name: string;
  
  email: string;
}



// ====================================================
// Arguments
// ====================================================

export interface UserByIdQueryArgs {
  
  id: number;
}


import { GraphQLResolveInfo, GraphQLScalarType, GraphQLScalarTypeConfig } from 'graphql';




export type Resolver<Result, Parent = {}, Context = {}, Args = {}> = (
  parent: Parent,
  args: Args,
  context: Context,
  info: GraphQLResolveInfo
) => Promise<Result> | Result;

export interface ISubscriptionResolverObject<Result, Parent, Context, Args> {
  subscribe<R = Result, P = Parent>(
    parent: P,
    args: Args,
    context: Context,
    info: GraphQLResolveInfo
  ): AsyncIterator<R | Result> | Promise<AsyncIterator<R | Result>>;
  resolve?<R = Result, P = Parent>(
    parent: P,
    args: Args,
    context: Context,
    info: GraphQLResolveInfo
  ): R | Result | Promise<R | Result>;
}

export type SubscriptionResolver<Result, Parent = {}, Context = {}, Args = {}> =
  | ((...args: any[]) => ISubscriptionResolverObject<Result, Parent, Context, Args>)
  | ISubscriptionResolverObject<Result, Parent, Context, Args>;

export type TypeResolveFn<Types, Parent = {}, Context = {}> = (
  parent: Parent,
  context: Context,
  info: GraphQLResolveInfo
) => Maybe<Types>;

export type NextResolverFn<T> = () => Promise<T>;

export type DirectiveResolverFn<TResult, TArgs = {}, TContext = {}> = (
  next: NextResolverFn<TResult>,
  source: any,
  args: TArgs,
  context: TContext,
  info: GraphQLResolveInfo,
) => TResult | Promise<TResult>;


export namespace QueryResolvers {
  export interface Resolvers<Context = {}, TypeParent = {}> {
<<<<<<< HEAD
    
    allUsers?: AllUsersResolver<(User | null)[], TypeParent, Context>;
    
    userById?: UserByIdResolver<User | null, TypeParent, Context>;
  }


  export type AllUsersResolver<R = (User | null)[], Parent = {}, Context = {}> = Resolver<R, Parent, Context>;
  export type UserByIdResolver<R = User | null, Parent = {}, Context = {}> = Resolver<R, Parent, Context, UserByIdArgs>;
=======
    allUsers?: AllUsersResolver<(Maybe<User>)[], TypeParent, Context>;

    userById?: UserByIdResolver<Maybe<User>, TypeParent, Context>;
  }

  export type AllUsersResolver<R = (Maybe<User>)[], Parent = {}, Context = {}> = Resolver<R, Parent, Context>;
  export type UserByIdResolver<R = Maybe<User>, Parent = {}, Context = {}> = Resolver<R, Parent, Context, UserByIdArgs>;
>>>>>>> 5302710a
  export interface UserByIdArgs {
    
    id: number;
  }

  
}

export namespace UserResolvers {
  export interface Resolvers<Context = {}, TypeParent = User> {
    
    id?: IdResolver<number, TypeParent, Context>;
    
    name?: NameResolver<string, TypeParent, Context>;
    
    email?: EmailResolver<string, TypeParent, Context>;
  }


  export type IdResolver<R = number, Parent = User, Context = {}> = Resolver<R, Parent, Context>;
  export type NameResolver<R = string, Parent = User, Context = {}> = Resolver<R, Parent, Context>;
  export type EmailResolver<R = string, Parent = User, Context = {}> = Resolver<R, Parent, Context>;  
}



/** Directs the executor to skip this field or fragment when the `if` argument is true. */
export type SkipDirectiveResolver<Result> = DirectiveResolverFn<Result, SkipDirectiveArgs, {}>;
export interface SkipDirectiveArgs {
  /** Skipped when true. */
  if: boolean;
}

/** Directs the executor to include this field or fragment only when the `if` argument is true. */
export type IncludeDirectiveResolver<Result> = DirectiveResolverFn<Result, IncludeDirectiveArgs, {}>;
export interface IncludeDirectiveArgs {
  /** Included when true. */
  if: boolean;
}

/** Marks an element of a GraphQL schema as no longer supported. */
export type DeprecatedDirectiveResolver<Result> = DirectiveResolverFn<Result, DeprecatedDirectiveArgs, {}>;
export interface DeprecatedDirectiveArgs {
  /** Explains why this element was deprecated, usually also including a suggestion for how to access supported similar data. Formatted using the Markdown syntax (as specified by [CommonMark](https://commonmark.org/). */
  reason?: Maybe<string>;
}



export interface IResolvers {
    Query?: QueryResolvers.Resolvers;
    User?: UserResolvers.Resolvers;
}

export interface IDirectiveResolvers<Result> {
    skip?: SkipDirectiveResolver<Result>;
    include?: IncludeDirectiveResolver<Result>;
    deprecated?: DeprecatedDirectiveResolver<Result>;
}<|MERGE_RESOLUTION|>--- conflicted
+++ resolved
@@ -1,57 +1,33 @@
 // tslint:disable
 export type Maybe<T> = T | null;
-
-
-
-
-
-
 
 // ====================================================
 // Types
 // ====================================================
 
-
-
 export interface Query {
-<<<<<<< HEAD
-  
-  allUsers: (User | null)[];
-  
-  userById?: User | null;
-=======
   allUsers: (Maybe<User>)[];
 
   userById?: Maybe<User>;
->>>>>>> 5302710a
 }
 
+export interface User {
+  id: number;
 
-export interface User {
-  
-  id: number;
-  
   name: string;
-  
+
   email: string;
 }
-
-
 
 // ====================================================
 // Arguments
 // ====================================================
 
 export interface UserByIdQueryArgs {
-  
   id: number;
 }
 
-
 import { GraphQLResolveInfo, GraphQLScalarType, GraphQLScalarTypeConfig } from 'graphql';
-
-
-
 
 export type Resolver<Result, Parent = {}, Context = {}, Args = {}> = (
   parent: Parent,
@@ -92,23 +68,11 @@
   source: any,
   args: TArgs,
   context: TContext,
-  info: GraphQLResolveInfo,
+  info: GraphQLResolveInfo
 ) => TResult | Promise<TResult>;
-
 
 export namespace QueryResolvers {
   export interface Resolvers<Context = {}, TypeParent = {}> {
-<<<<<<< HEAD
-    
-    allUsers?: AllUsersResolver<(User | null)[], TypeParent, Context>;
-    
-    userById?: UserByIdResolver<User | null, TypeParent, Context>;
-  }
-
-
-  export type AllUsersResolver<R = (User | null)[], Parent = {}, Context = {}> = Resolver<R, Parent, Context>;
-  export type UserByIdResolver<R = User | null, Parent = {}, Context = {}> = Resolver<R, Parent, Context, UserByIdArgs>;
-=======
     allUsers?: AllUsersResolver<(Maybe<User>)[], TypeParent, Context>;
 
     userById?: UserByIdResolver<Maybe<User>, TypeParent, Context>;
@@ -116,32 +80,24 @@
 
   export type AllUsersResolver<R = (Maybe<User>)[], Parent = {}, Context = {}> = Resolver<R, Parent, Context>;
   export type UserByIdResolver<R = Maybe<User>, Parent = {}, Context = {}> = Resolver<R, Parent, Context, UserByIdArgs>;
->>>>>>> 5302710a
   export interface UserByIdArgs {
-    
     id: number;
   }
-
-  
 }
 
 export namespace UserResolvers {
   export interface Resolvers<Context = {}, TypeParent = User> {
-    
     id?: IdResolver<number, TypeParent, Context>;
-    
+
     name?: NameResolver<string, TypeParent, Context>;
-    
+
     email?: EmailResolver<string, TypeParent, Context>;
   }
 
-
   export type IdResolver<R = number, Parent = User, Context = {}> = Resolver<R, Parent, Context>;
   export type NameResolver<R = string, Parent = User, Context = {}> = Resolver<R, Parent, Context>;
-  export type EmailResolver<R = string, Parent = User, Context = {}> = Resolver<R, Parent, Context>;  
+  export type EmailResolver<R = string, Parent = User, Context = {}> = Resolver<R, Parent, Context>;
 }
-
-
 
 /** Directs the executor to skip this field or fragment when the `if` argument is true. */
 export type SkipDirectiveResolver<Result> = DirectiveResolverFn<Result, SkipDirectiveArgs, {}>;
@@ -164,15 +120,13 @@
   reason?: Maybe<string>;
 }
 
-
-
 export interface IResolvers {
-    Query?: QueryResolvers.Resolvers;
-    User?: UserResolvers.Resolvers;
+  Query?: QueryResolvers.Resolvers;
+  User?: UserResolvers.Resolvers;
 }
 
 export interface IDirectiveResolvers<Result> {
-    skip?: SkipDirectiveResolver<Result>;
-    include?: IncludeDirectiveResolver<Result>;
-    deprecated?: DeprecatedDirectiveResolver<Result>;
+  skip?: SkipDirectiveResolver<Result>;
+  include?: IncludeDirectiveResolver<Result>;
+  deprecated?: DeprecatedDirectiveResolver<Result>;
 }