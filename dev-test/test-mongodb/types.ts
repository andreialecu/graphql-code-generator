--- conflicted
+++ resolved
@@ -2,58 +2,26 @@
 export type Maybe<T> = T | null;
 
 export interface AdditionalEntityFields {
-<<<<<<< HEAD
-  
-  path?: string | null;
-  
-  type?: string | null;
-=======
   path?: Maybe<string>;
 
   type?: Maybe<string>;
->>>>>>> 5302710a
 }
 
 export enum Role {
-  Admin = "ADMIN",
-  Writer = "WRITER",
-  Reader = "READER",
-}
-
-
-
-
-
+  Admin = 'ADMIN',
+  Writer = 'WRITER',
+  Reader = 'READER'
+}
 
 // ====================================================
 // Scalars
 // ====================================================
 
-
-
-
-
 // ====================================================
 // Interfaces
 // ====================================================
 
-
-
 export interface User {
-<<<<<<< HEAD
-  
-  id?: string | null;
-  
-  username?: string | null;
-  
-  role?: Role | null;
-  
-  likedPosts?: (Post | null)[] | null;
-  
-  followerUsers?: (User | null)[] | null;
-  
-  followingUsers?: (User | null)[] | null;
-=======
   id?: Maybe<string>;
 
   username?: Maybe<string>;
@@ -65,31 +33,13 @@
   followerUsers?: Maybe<(Maybe<User>)[]>;
 
   followingUsers?: Maybe<(Maybe<User>)[]>;
->>>>>>> 5302710a
-}
-
-
-
+}
 
 // ====================================================
 // Types
 // ====================================================
 
-
-
 export interface Post {
-<<<<<<< HEAD
-  
-  id?: string | null;
-  
-  title?: string | null;
-  
-  content?: string | null;
-  
-  createdAt?: Date | null;
-  
-  author?: User | null;
-=======
   id?: Maybe<string>;
 
   title?: Maybe<string>;
@@ -99,27 +49,9 @@
   createdAt?: Maybe<Date>;
 
   author?: Maybe<User>;
->>>>>>> 5302710a
-}
-
+}
 
 export interface AdminUser extends User {
-<<<<<<< HEAD
-  
-  id?: string | null;
-  
-  username?: string | null;
-  
-  role?: Role | null;
-  
-  likedPosts?: (Post | null)[] | null;
-  
-  followerUsers?: (User | null)[] | null;
-  
-  followingUsers?: (User | null)[] | null;
-  
-  posts?: (Post | null)[] | null;
-=======
   id?: Maybe<string>;
 
   username?: Maybe<string>;
@@ -133,27 +65,9 @@
   followingUsers?: Maybe<(Maybe<User>)[]>;
 
   posts?: Maybe<(Maybe<Post>)[]>;
->>>>>>> 5302710a
-}
-
+}
 
 export interface WriterUser {
-<<<<<<< HEAD
-  
-  id?: string | null;
-  
-  username?: string | null;
-  
-  role?: Role | null;
-  
-  likedPosts?: (Post | null)[] | null;
-  
-  followerUsers?: (User | null)[] | null;
-  
-  followingUsers?: (User | null)[] | null;
-  
-  posts?: (Post | null)[] | null;
-=======
   id?: Maybe<string>;
 
   username?: Maybe<string>;
@@ -167,25 +81,9 @@
   followingUsers?: Maybe<(Maybe<User>)[]>;
 
   posts?: Maybe<(Maybe<Post>)[]>;
->>>>>>> 5302710a
-}
-
+}
 
 export interface ReaderUser {
-<<<<<<< HEAD
-  
-  id?: string | null;
-  
-  username?: string | null;
-  
-  role?: Role | null;
-  
-  likedPosts?: (Post | null)[] | null;
-  
-  followerUsers?: (User | null)[] | null;
-  
-  followingUsers?: (User | null)[] | null;
-=======
   id?: Maybe<string>;
 
   username?: Maybe<string>;
@@ -197,168 +95,66 @@
   followerUsers?: Maybe<(Maybe<User>)[]>;
 
   followingUsers?: Maybe<(Maybe<User>)[]>;
->>>>>>> 5302710a
-}
-
-
+}
 
 // ====================================================
 // Arguments
 // ====================================================
 
 export interface FollowerUsersAdminUserArgs {
-<<<<<<< HEAD
-  
-  skip?: number | null;
-  
-  limit?: number | null;
+  skip?: Maybe<number>;
+
+  limit?: Maybe<number>;
 }
 export interface FollowingUsersAdminUserArgs {
-  
-  skip?: number | null;
-  
-  limit?: number | null;
+  skip?: Maybe<number>;
+
+  limit?: Maybe<number>;
 }
 export interface PostsAdminUserArgs {
-  
-  skip?: number | null;
-  
-  limit?: number | null;
+  skip?: Maybe<number>;
+
+  limit?: Maybe<number>;
 }
 export interface LikedPostsWriterUserArgs {
-  
-  skip?: number | null;
-  
-  limit?: number | null;
+  skip?: Maybe<number>;
+
+  limit?: Maybe<number>;
 }
 export interface FollowerUsersWriterUserArgs {
-  
-  skip?: number | null;
-  
-  limit?: number | null;
+  skip?: Maybe<number>;
+
+  limit?: Maybe<number>;
 }
 export interface FollowingUsersWriterUserArgs {
-  
-  skip?: number | null;
-  
-  limit?: number | null;
+  skip?: Maybe<number>;
+
+  limit?: Maybe<number>;
 }
 export interface PostsWriterUserArgs {
-  
-  skip?: number | null;
-  
-  limit?: number | null;
+  skip?: Maybe<number>;
+
+  limit?: Maybe<number>;
 }
 export interface LikedPostsReaderUserArgs {
-  
-  skip?: number | null;
-  
-  limit?: number | null;
+  skip?: Maybe<number>;
+
+  limit?: Maybe<number>;
 }
 export interface FollowerUsersReaderUserArgs {
-  
-  skip?: number | null;
-  
-  limit?: number | null;
+  skip?: Maybe<number>;
+
+  limit?: Maybe<number>;
 }
 export interface FollowingUsersReaderUserArgs {
-  
-  skip?: number | null;
-  
-  limit?: number | null;
-=======
-  skip?: Maybe<number>;
-
-  limit?: Maybe<number>;
-}
-export interface FollowingUsersAdminUserArgs {
-  skip?: Maybe<number>;
-
-  limit?: Maybe<number>;
-}
-export interface PostsAdminUserArgs {
-  skip?: Maybe<number>;
-
-  limit?: Maybe<number>;
-}
-export interface LikedPostsWriterUserArgs {
-  skip?: Maybe<number>;
-
-  limit?: Maybe<number>;
-}
-export interface FollowerUsersWriterUserArgs {
-  skip?: Maybe<number>;
-
-  limit?: Maybe<number>;
-}
-export interface FollowingUsersWriterUserArgs {
-  skip?: Maybe<number>;
-
-  limit?: Maybe<number>;
-}
-export interface PostsWriterUserArgs {
-  skip?: Maybe<number>;
-
-  limit?: Maybe<number>;
-}
-export interface LikedPostsReaderUserArgs {
-  skip?: Maybe<number>;
-
-  limit?: Maybe<number>;
-}
-export interface FollowerUsersReaderUserArgs {
-  skip?: Maybe<number>;
-
-  limit?: Maybe<number>;
-}
-export interface FollowingUsersReaderUserArgs {
-  skip?: Maybe<number>;
-
-  limit?: Maybe<number>;
->>>>>>> 5302710a
-}
-
+  skip?: Maybe<number>;
+
+  limit?: Maybe<number>;
+}
 
 import { ObjectID } from 'mongodb';
 
-
-
 export interface UserDbInterface {
-<<<<<<< HEAD
-role: string | null
-_id: ObjectID | null
-username: string | null
-followingUserIds: (ObjectID | null)[] | null
-}
-
-export interface PostDbObject {
-_id: ObjectID | null
-title: string | null
-content: string | null
-createdAt: Date | null
-userId: ObjectID | null
-}
-
-export interface AdminUserDbObject  extends UserDbInterface {
-_id: ObjectID | null
-username: string | null
-role: string | null
-followingUserIds: (ObjectID | null)[] | null
-}
-
-export interface WriterUserDbObject {
-_id: ObjectID | null
-username: string | null
-role: string | null
-followingUserIds: (ObjectID | null)[] | null
-}
-
-export interface ReaderUserDbObject {
-_id: ObjectID | null
-username: string | null
-role: string | null
-followingUserIds: (ObjectID | null)[] | null
-=======
   role: Maybe<string>;
   _id: Maybe<ObjectID>;
   username: Maybe<string>;
@@ -392,12 +188,8 @@
   username: Maybe<string>;
   role: Maybe<string>;
   followingUserIds: Maybe<(Maybe<ObjectID>)[]>;
->>>>>>> 5302710a
 }
 import { GraphQLResolveInfo, GraphQLScalarType, GraphQLScalarTypeConfig } from 'graphql';
-
-
-
 
 export type Resolver<Result, Parent = {}, Context = {}, Args = {}> = (
   parent: Parent,
@@ -438,32 +230,11 @@
   source: any,
   args: TArgs,
   context: TContext,
-  info: GraphQLResolveInfo,
+  info: GraphQLResolveInfo
 ) => TResult | Promise<TResult>;
-
 
 export namespace PostResolvers {
   export interface Resolvers<Context = {}, TypeParent = Post> {
-<<<<<<< HEAD
-    
-    id?: IdResolver<string | null, TypeParent, Context>;
-    
-    title?: TitleResolver<string | null, TypeParent, Context>;
-    
-    content?: ContentResolver<string | null, TypeParent, Context>;
-    
-    createdAt?: CreatedAtResolver<Date | null, TypeParent, Context>;
-    
-    author?: AuthorResolver<User | null, TypeParent, Context>;
-  }
-
-
-  export type IdResolver<R = string | null, Parent = Post, Context = {}> = Resolver<R, Parent, Context>;
-  export type TitleResolver<R = string | null, Parent = Post, Context = {}> = Resolver<R, Parent, Context>;
-  export type ContentResolver<R = string | null, Parent = Post, Context = {}> = Resolver<R, Parent, Context>;
-  export type CreatedAtResolver<R = Date | null, Parent = Post, Context = {}> = Resolver<R, Parent, Context>;
-  export type AuthorResolver<R = User | null, Parent = Post, Context = {}> = Resolver<R, Parent, Context>;  
-=======
     id?: IdResolver<Maybe<string>, TypeParent, Context>;
 
     title?: TitleResolver<Maybe<string>, TypeParent, Context>;
@@ -480,58 +251,10 @@
   export type ContentResolver<R = Maybe<string>, Parent = Post, Context = {}> = Resolver<R, Parent, Context>;
   export type CreatedAtResolver<R = Maybe<Date>, Parent = Post, Context = {}> = Resolver<R, Parent, Context>;
   export type AuthorResolver<R = Maybe<User>, Parent = Post, Context = {}> = Resolver<R, Parent, Context>;
->>>>>>> 5302710a
 }
 
 export namespace AdminUserResolvers {
   export interface Resolvers<Context = {}, TypeParent = AdminUser> {
-<<<<<<< HEAD
-    
-    id?: IdResolver<string | null, TypeParent, Context>;
-    
-    username?: UsernameResolver<string | null, TypeParent, Context>;
-    
-    role?: RoleResolver<Role | null, TypeParent, Context>;
-    
-    likedPosts?: LikedPostsResolver<(Post | null)[] | null, TypeParent, Context>;
-    
-    followerUsers?: FollowerUsersResolver<(User | null)[] | null, TypeParent, Context>;
-    
-    followingUsers?: FollowingUsersResolver<(User | null)[] | null, TypeParent, Context>;
-    
-    posts?: PostsResolver<(Post | null)[] | null, TypeParent, Context>;
-  }
-
-
-  export type IdResolver<R = string | null, Parent = AdminUser, Context = {}> = Resolver<R, Parent, Context>;
-  export type UsernameResolver<R = string | null, Parent = AdminUser, Context = {}> = Resolver<R, Parent, Context>;
-  export type RoleResolver<R = Role | null, Parent = AdminUser, Context = {}> = Resolver<R, Parent, Context>;
-  export type LikedPostsResolver<R = (Post | null)[] | null, Parent = AdminUser, Context = {}> = Resolver<R, Parent, Context>;
-  export type FollowerUsersResolver<R = (User | null)[] | null, Parent = AdminUser, Context = {}> = Resolver<R, Parent, Context, FollowerUsersArgs>;
-  export interface FollowerUsersArgs {
-    
-    skip?: number | null;
-    
-    limit?: number | null;
-  }
-
-
-  export type FollowingUsersResolver<R = (User | null)[] | null, Parent = AdminUser, Context = {}> = Resolver<R, Parent, Context, FollowingUsersArgs>;
-  export interface FollowingUsersArgs {
-    
-    skip?: number | null;
-    
-    limit?: number | null;
-  }
-
-
-  export type PostsResolver<R = (Post | null)[] | null, Parent = AdminUser, Context = {}> = Resolver<R, Parent, Context, PostsArgs>;
-  export interface PostsArgs {
-    
-    skip?: number | null;
-    
-    limit?: number | null;
-=======
     id?: IdResolver<Maybe<string>, TypeParent, Context>;
 
     username?: UsernameResolver<Maybe<string>, TypeParent, Context>;
@@ -589,69 +312,11 @@
     skip?: Maybe<number>;
 
     limit?: Maybe<number>;
->>>>>>> 5302710a
-  }
-
-  
+  }
 }
 
 export namespace WriterUserResolvers {
   export interface Resolvers<Context = {}, TypeParent = WriterUser> {
-<<<<<<< HEAD
-    
-    id?: IdResolver<string | null, TypeParent, Context>;
-    
-    username?: UsernameResolver<string | null, TypeParent, Context>;
-    
-    role?: RoleResolver<Role | null, TypeParent, Context>;
-    
-    likedPosts?: LikedPostsResolver<(Post | null)[] | null, TypeParent, Context>;
-    
-    followerUsers?: FollowerUsersResolver<(User | null)[] | null, TypeParent, Context>;
-    
-    followingUsers?: FollowingUsersResolver<(User | null)[] | null, TypeParent, Context>;
-    
-    posts?: PostsResolver<(Post | null)[] | null, TypeParent, Context>;
-  }
-
-
-  export type IdResolver<R = string | null, Parent = WriterUser, Context = {}> = Resolver<R, Parent, Context>;
-  export type UsernameResolver<R = string | null, Parent = WriterUser, Context = {}> = Resolver<R, Parent, Context>;
-  export type RoleResolver<R = Role | null, Parent = WriterUser, Context = {}> = Resolver<R, Parent, Context>;
-  export type LikedPostsResolver<R = (Post | null)[] | null, Parent = WriterUser, Context = {}> = Resolver<R, Parent, Context, LikedPostsArgs>;
-  export interface LikedPostsArgs {
-    
-    skip?: number | null;
-    
-    limit?: number | null;
-  }
-
-
-  export type FollowerUsersResolver<R = (User | null)[] | null, Parent = WriterUser, Context = {}> = Resolver<R, Parent, Context, FollowerUsersArgs>;
-  export interface FollowerUsersArgs {
-    
-    skip?: number | null;
-    
-    limit?: number | null;
-  }
-
-
-  export type FollowingUsersResolver<R = (User | null)[] | null, Parent = WriterUser, Context = {}> = Resolver<R, Parent, Context, FollowingUsersArgs>;
-  export interface FollowingUsersArgs {
-    
-    skip?: number | null;
-    
-    limit?: number | null;
-  }
-
-
-  export type PostsResolver<R = (Post | null)[] | null, Parent = WriterUser, Context = {}> = Resolver<R, Parent, Context, PostsArgs>;
-  export interface PostsArgs {
-    
-    skip?: number | null;
-    
-    limit?: number | null;
-=======
     id?: IdResolver<Maybe<string>, TypeParent, Context>;
 
     username?: UsernameResolver<Maybe<string>, TypeParent, Context>;
@@ -716,58 +381,11 @@
     skip?: Maybe<number>;
 
     limit?: Maybe<number>;
->>>>>>> 5302710a
-  }
-
-  
+  }
 }
 
 export namespace ReaderUserResolvers {
   export interface Resolvers<Context = {}, TypeParent = ReaderUser> {
-<<<<<<< HEAD
-    
-    id?: IdResolver<string | null, TypeParent, Context>;
-    
-    username?: UsernameResolver<string | null, TypeParent, Context>;
-    
-    role?: RoleResolver<Role | null, TypeParent, Context>;
-    
-    likedPosts?: LikedPostsResolver<(Post | null)[] | null, TypeParent, Context>;
-    
-    followerUsers?: FollowerUsersResolver<(User | null)[] | null, TypeParent, Context>;
-    
-    followingUsers?: FollowingUsersResolver<(User | null)[] | null, TypeParent, Context>;
-  }
-
-
-  export type IdResolver<R = string | null, Parent = ReaderUser, Context = {}> = Resolver<R, Parent, Context>;
-  export type UsernameResolver<R = string | null, Parent = ReaderUser, Context = {}> = Resolver<R, Parent, Context>;
-  export type RoleResolver<R = Role | null, Parent = ReaderUser, Context = {}> = Resolver<R, Parent, Context>;
-  export type LikedPostsResolver<R = (Post | null)[] | null, Parent = ReaderUser, Context = {}> = Resolver<R, Parent, Context, LikedPostsArgs>;
-  export interface LikedPostsArgs {
-    
-    skip?: number | null;
-    
-    limit?: number | null;
-  }
-
-
-  export type FollowerUsersResolver<R = (User | null)[] | null, Parent = ReaderUser, Context = {}> = Resolver<R, Parent, Context, FollowerUsersArgs>;
-  export interface FollowerUsersArgs {
-    
-    skip?: number | null;
-    
-    limit?: number | null;
-  }
-
-
-  export type FollowingUsersResolver<R = (User | null)[] | null, Parent = ReaderUser, Context = {}> = Resolver<R, Parent, Context, FollowingUsersArgs>;
-  export interface FollowingUsersArgs {
-    
-    skip?: number | null;
-    
-    limit?: number | null;
-=======
     id?: IdResolver<Maybe<string>, TypeParent, Context>;
 
     username?: UsernameResolver<Maybe<string>, TypeParent, Context>;
@@ -818,81 +436,47 @@
     skip?: Maybe<number>;
 
     limit?: Maybe<number>;
->>>>>>> 5302710a
-  }
-
-  
-}
-
+  }
+}
 
 export namespace UserResolvers {
   export interface Resolvers {
     __resolveType: ResolveType;
   }
   export type ResolveType<R = 'AdminUser', Parent = AdminUser, Context = {}> = TypeResolveFn<R, Parent, Context>;
-  
-}
-
-
+}
 
 export type UnionDirectiveResolver<Result> = DirectiveResolverFn<Result, UnionDirectiveArgs, {}>;
 export interface UnionDirectiveArgs {
-<<<<<<< HEAD
-  
-  discriminatorField?: string | null;
-=======
   discriminatorField?: Maybe<string>;
->>>>>>> 5302710a
-}
-
+}
 
 export type AbstractEntityDirectiveResolver<Result> = DirectiveResolverFn<Result, AbstractEntityDirectiveArgs, {}>;
 export interface AbstractEntityDirectiveArgs {
-  
   discriminatorField: string;
 }
-
 
 export type EntityDirectiveResolver<Result> = DirectiveResolverFn<Result, EntityDirectiveArgs, {}>;
 export interface EntityDirectiveArgs {
-<<<<<<< HEAD
-  
-  embedded?: boolean | null;
-  
-  additionalFields?: (AdditionalEntityFields | null)[] | null;
-=======
   embedded?: Maybe<boolean>;
 
   additionalFields?: Maybe<(Maybe<AdditionalEntityFields>)[]>;
->>>>>>> 5302710a
-}
-
+}
 
 export type ColumnDirectiveResolver<Result> = DirectiveResolverFn<Result, ColumnDirectiveArgs, {}>;
 export interface ColumnDirectiveArgs {
-<<<<<<< HEAD
-  
-  name?: string | null;
-  
-  overrideType?: string | null;
-  
-  overrideIsArray?: boolean | null;
-=======
   name?: Maybe<string>;
 
   overrideType?: Maybe<string>;
 
   overrideIsArray?: Maybe<boolean>;
->>>>>>> 5302710a
-}
-
+}
 
 export type IdDirectiveResolver<Result> = DirectiveResolverFn<Result, {}, {}>;
 export type LinkDirectiveResolver<Result> = DirectiveResolverFn<Result, {}, {}>;
 export type EmbeddedDirectiveResolver<Result> = DirectiveResolverFn<Result, {}, {}>;
 export type MapDirectiveResolver<Result> = DirectiveResolverFn<Result, MapDirectiveArgs, {}>;
 export interface MapDirectiveArgs {
-  
   path: string;
 }
 
@@ -917,30 +501,29 @@
   reason?: Maybe<string>;
 }
 
-
 export interface DateScalarConfig extends GraphQLScalarTypeConfig<Date, any> {
-  name: 'Date'
+  name: 'Date';
 }
 
 export interface IResolvers {
-    Post?: PostResolvers.Resolvers;
-    AdminUser?: AdminUserResolvers.Resolvers;
-    WriterUser?: WriterUserResolvers.Resolvers;
-    ReaderUser?: ReaderUserResolvers.Resolvers;
-    User?: UserResolvers.Resolvers;
-    Date?: GraphQLScalarType;
+  Post?: PostResolvers.Resolvers;
+  AdminUser?: AdminUserResolvers.Resolvers;
+  WriterUser?: WriterUserResolvers.Resolvers;
+  ReaderUser?: ReaderUserResolvers.Resolvers;
+  User?: UserResolvers.Resolvers;
+  Date?: GraphQLScalarType;
 }
 
 export interface IDirectiveResolvers<Result> {
-    union?: UnionDirectiveResolver<Result>;
-    abstractEntity?: AbstractEntityDirectiveResolver<Result>;
-    entity?: EntityDirectiveResolver<Result>;
-    column?: ColumnDirectiveResolver<Result>;
-    id?: IdDirectiveResolver<Result>;
-    link?: LinkDirectiveResolver<Result>;
-    embedded?: EmbeddedDirectiveResolver<Result>;
-    map?: MapDirectiveResolver<Result>;
-    skip?: SkipDirectiveResolver<Result>;
-    include?: IncludeDirectiveResolver<Result>;
-    deprecated?: DeprecatedDirectiveResolver<Result>;
+  union?: UnionDirectiveResolver<Result>;
+  abstractEntity?: AbstractEntityDirectiveResolver<Result>;
+  entity?: EntityDirectiveResolver<Result>;
+  column?: ColumnDirectiveResolver<Result>;
+  id?: IdDirectiveResolver<Result>;
+  link?: LinkDirectiveResolver<Result>;
+  embedded?: EmbeddedDirectiveResolver<Result>;
+  map?: MapDirectiveResolver<Result>;
+  skip?: SkipDirectiveResolver<Result>;
+  include?: IncludeDirectiveResolver<Result>;
+  deprecated?: DeprecatedDirectiveResolver<Result>;
 }