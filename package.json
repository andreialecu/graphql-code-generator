{
  "name": "graphql-code-generator",
  "version": "0.5.1",
  "description": "GraphQL types and code generator based on schema",
  "main": "dist/index.js",
  "scripts": {
    "build-tests": "tsc -p tsconfig.test.json",
    "watch": "tsc --watch",
    "clean": "rimraf ./dist",
    "lint": "tslint src/**/*.ts",
    "prebuild": "npm run clean && npm run lint",
    "build": "tsc",
    "prestart": "npm run build",
    "start": "cd dist && node gql-gen.js",
    "debug": "cd dist && node --inspect --debug-brk gql-gen.js",
    "changelog": "conventional-changelog -p angular -i CHANGELOG.md -s",
    "create-git-tag": "git tag $(cat package.json | $(npm bin)/json version)",
    "dev": "cd dist/cli && nodemon --ext ts,js,d.ts,template,graphql,json,handlebars gql-gen.js --dev --file ../../dev-test/githunt/schema.json --template ts --out ../../dev-test/githunt/typings.d.ts  ../../dev-test/githunt/**/*.graphql",
    "prepare": "npm run build && npm run test && npm run create-git-tag && git push && git push --tags",
    "test": "jest"
  },
  "repository": {
    "type": "git",
    "url": "git+https://github.com/dotansimha/graphql-codegen.git"
  },
  "bin": {
    "gql-gen": "dist/cli/gql-gen.js"
  },
  "keywords": [
    "gql",
    "generator",
    "code",
    "types",
    "interfaces",
    "graphql",
    "codegen",
    "apollo",
    "node",
    "typescript",
    "ts",
    "flow",
    "types",
    "d.ts",
    "typings"
  ],
  "author": "Dotan Simha <dotansimha@gmail.com>",
  "license": "MIT",
  "bugs": {
    "url": "https://github.com/dotansimha/graphql-codegen/issues"
  },
  "homepage": "https://github.com/dotansimha/graphql-codegen#readme",
  "config": {
    "commitizen": {
      "path": "./node_modules/cz-conventional-changelog"
    }
  },
  "jest": {
    "verbose": true,
    "collectCoverage": true,
    "collectCoverageFrom": [
      "**/src/**/*.ts"
    ],
    "coverageDirectory": "./test/coverage",
    "coveragePathIgnorePatterns": [
      "/node_modules/",
      ".*?handlebars-helpers.*?"
    ],
    "moduleFileExtensions": [
      "ts",
      "tsx",
      "js"
    ],
    "transform": {
      "^.+\\.(ts|tsx)$": "<rootDir>/test/jest.typescript.js"
    },
    "testRegex": "/__tests__/.*\\.(ts|tsx|js)$",
    "testEnvironment": "node"
  },
  "dependencies": {
    "camel-case": "^3.0.0",
    "commander": "^2.9.0",
    "common-tags": "^1.4.0",
    "glob": "^7.1.1",
    "graphql": "^0.9.1",
    "handlebars": "^4.0.6",
    "mkdirp": "^0.5.1",
    "pascal-case": "^2.0.0",
    "request": "^2.79.0"
  },
  "devDependencies": {
    "conventional-changelog": "^1.1.0",
    "cz-conventional-changelog": "^1.2.0",
    "jest": "^18.1.0",
    "@types/commander": "^2.3.31",
    "@types/common-tags": "^1.2.5",
    "@types/glob": "^5.0.30",
    "@types/graphql": "^0.8.6",
    "@types/handlebars": "^4.0.31",
    "@types/jest": "^18.1.1",
    "@types/mkdirp": "^0.3.29",
    "@types/node": "^7.0.5",
    "@types/request": "^0.0.40",
    "nodemon": "^1.11.0",
<<<<<<< HEAD
    "rimraf": "^2.5.4",
    "typescript": "^2.1.6",
=======
    "rimraf": "^2.6.0",
    "typescript": "^2.1.5",
>>>>>>> d9cfb07a
    "tslint": "^4.4.2"
  },
  "typings": "dist/index.d.ts",
  "typescript": {
    "definition": "dist/index.d.ts"
  }
}<|MERGE_RESOLUTION|>--- conflicted
+++ resolved
@@ -101,13 +101,8 @@
     "@types/node": "^7.0.5",
     "@types/request": "^0.0.40",
     "nodemon": "^1.11.0",
-<<<<<<< HEAD
-    "rimraf": "^2.5.4",
     "typescript": "^2.1.6",
-=======
     "rimraf": "^2.6.0",
-    "typescript": "^2.1.5",
->>>>>>> d9cfb07a
     "tslint": "^4.4.2"
   },
   "typings": "dist/index.d.ts",
