{
  "name": "@graphql-codegen/root",
  "private": true,
  "repository": "git@github.com:dotansimha/graphql-code-generator.git",
  "author": "dotansimha <dotansimha@gmail.com>",
  "license": "MIT",
  "scripts": {
    "clean": "lerna clean --yes && rm -rf node_modules",
    "build": "lerna run build --ignore @graphql-codegen/live-demo",
    "test": "lerna run test --ignore @graphql-codegen/live-demo",
    "lint": "lerna run lint --ignore @graphql-codegen/live-demo",
    "precommit": "lint-staged",
    "test-and-build": "yarn test && yarn build",
    "prerelease": "yarn test-and-build",
    "prerelease:canary": "yarn test-and-build",
    "release": "lerna publish --exact --force-publish=\"*\" --ignore @graphql-codegen/live-demo",
    "release:canary": "lerna publish --force-publish=\"*\" --canary --exact --ignore @graphql-codegen/live-demo",
    "ci:release:canary": "lerna publish --force-publish=\"*\" --canary --exact --yes --ignore @graphql-codegen/live-demo",
    "generate:examples": "./dev-test/generate-all.sh",
    "build-website": "cd website && yarn && yarn build"
  },
  "workspaces": [
    "packages/*",
    "packages/utils/*",
    "packages/plugins/*",
    "website/live-demo"
  ],
  "devDependencies": {
    "@types/common-tags": "1.8.0",
    "@types/glob": "7.1.1",
    "@types/graphql": "14.0.7",
    "@types/jest": "24.0.11",
    "@types/mkdirp": "0.5.2",
    "@types/node": "10.14.1",
    "@types/request": "2.48.1",
    "apollo-link": "1.2.11",
    "graphql": "14.1.1",
    "graphql-tag": "2.10.1",
    "graphql-tools": "4.0.4",
    "husky": "1.3.1",
    "jest": "24.5.0",
    "lerna": "3.13.1",
    "lint-staged": "8.1.5",
    "microbundle": "0.11.0",
    "rimraf": "2.6.3",
    "ts-jest": "24.0.0",
<<<<<<< HEAD
    "graphql-tools": "4.0.4",
    "react-apollo": "2.5.2",
    "react-apollo-hooks": "0.4.3",
    "apollo-link": "1.2.11",
    "microbundle": "0.11.0",
=======
    "tslint": "5.14.0",
    "typescript": "3.3.3333",
    "react-apollo": "2.5.2",
    "react-apollo-hooks": "0.4.3",
>>>>>>> db932149
    "apollo-server": "2.4.8"
  },
  "lint-staged": {
    "*.{ts,tsx}": [
      "tslint --fix",
      "git add"
    ],
    "*.{js,json,css,md,ts,tsx}": [
      "prettier --write",
      "git add -f"
    ]
  },
  "resolutions": {
    "upath": "1.1.0"
  }
}<|MERGE_RESOLUTION|>--- conflicted
+++ resolved
@@ -44,18 +44,10 @@
     "microbundle": "0.11.0",
     "rimraf": "2.6.3",
     "ts-jest": "24.0.0",
-<<<<<<< HEAD
-    "graphql-tools": "4.0.4",
-    "react-apollo": "2.5.2",
-    "react-apollo-hooks": "0.4.3",
-    "apollo-link": "1.2.11",
-    "microbundle": "0.11.0",
-=======
     "tslint": "5.14.0",
     "typescript": "3.3.3333",
     "react-apollo": "2.5.2",
     "react-apollo-hooks": "0.4.3",
->>>>>>> db932149
     "apollo-server": "2.4.8"
   },
   "lint-staged": {
